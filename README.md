# Differentiable Intonation Tools

The Differentiable Intonation Tools (`dit`) are a collection of Python functions to analyze the intonation in multitrack audio signals.

<<<<<<< HEAD
Details and application examples can be found in the reference below and on the [accompanying website](https://www.audiolabs-erlangen.de/resources/MIR/2021-ISMIR-IntonationCostMeasure).

## Reference

If you use the Differentiable Intonation Tools in your research, please cite the following paper:

Simon Schwär, Sebastian Rosenzweig, and Meinard Müller: [A Differentiable Cost Measure for Intonation Processing in Polyphonic Music](https://archives.ismir.net/ismir2021/paper/000078.pdf). In Proceedings of the International Society for Music Information Retrieval Conference (ISMIR): 626–633, 2021.
=======
In particular, two measures are made available here, a tonal cost (the proximity to a tonal grid) and a harmonic cost (the perceptual dissonance between salient frequencies). The cost measures can be used to adapt intonation of multitrack audio signals in relation to each other, by minimizing the the cost using gradient descent (as exemplified in the notebook `examples.ipynb`).
>>>>>>> 183e6a72


## Installation

There is no pip package (yet?), so please clone this repository, navigate to the root folder and install with
```
python setup.py [install|develop]
```
or
```
pip install -e .
```

Required software packages: numpy (>= 1.17.0), scipy (>= 1.7.0), [librosa](https://github.com/librosa/librosa) (>= 0.8.0), [libtsm](https://github.com/meinardmueller/libtsm) (>= 1.1.0, for the example)

## Usage

Please see the notebook `examples.ipynb` for some usage examples. API documentation can be found in the code files.


## Acknowledgements

This project was supported by the German Research Foundation (DFG MU 2686/12-1, MU 2686/13-1). The International Audio Laboratories Erlangen are a joint institution of the Friedrich-Alexander Universität Erlangen-Nürnberg (FAU) and Fraunhofer Institute for Integrated Circuits IIS.<|MERGE_RESOLUTION|>--- conflicted
+++ resolved
@@ -2,7 +2,8 @@
 
 The Differentiable Intonation Tools (`dit`) are a collection of Python functions to analyze the intonation in multitrack audio signals.
 
-<<<<<<< HEAD
+In particular, two measures are made available here, a tonal cost (the proximity to a tonal grid) and a harmonic cost (the perceptual dissonance between salient frequencies). The cost measures can be used to adapt intonation of multitrack audio signals in relation to each other, by minimizing the the cost using gradient descent (as exemplified in the notebook `examples.ipynb`).
+
 Details and application examples can be found in the reference below and on the [accompanying website](https://www.audiolabs-erlangen.de/resources/MIR/2021-ISMIR-IntonationCostMeasure).
 
 ## Reference
@@ -10,10 +11,6 @@
 If you use the Differentiable Intonation Tools in your research, please cite the following paper:
 
 Simon Schwär, Sebastian Rosenzweig, and Meinard Müller: [A Differentiable Cost Measure for Intonation Processing in Polyphonic Music](https://archives.ismir.net/ismir2021/paper/000078.pdf). In Proceedings of the International Society for Music Information Retrieval Conference (ISMIR): 626–633, 2021.
-=======
-In particular, two measures are made available here, a tonal cost (the proximity to a tonal grid) and a harmonic cost (the perceptual dissonance between salient frequencies). The cost measures can be used to adapt intonation of multitrack audio signals in relation to each other, by minimizing the the cost using gradient descent (as exemplified in the notebook `examples.ipynb`).
->>>>>>> 183e6a72
-
 
 ## Installation
 
